--- conflicted
+++ resolved
@@ -1,23 +1,14 @@
 import dayjs from 'dayjs'
 import { defineDemo, html } from '../../_docs'
-<<<<<<< HEAD
-import { defineComponent, computed } from 'vue-demi'
+import { defineComponent, computed, ref, nextTick } from 'vue-demi'
 import { useWebWorkerFn } from '.'
 import { useTimestamp } from '../useTimestamp'
 
-const numbers: number[] = [...Array(5_000_000)].map(_ => ~~(Math.random() * 1000000))
-const sortNumbers = (nums: number[]): number[] => nums.sort()
-=======
-import { defineComponent, computed, ref } from 'vue-demi'
-import { useWebWorkerFn, WorkerStatus } from '.'
-import { useNow } from '../useNow'
-
 const heavyTask = () => {
-  const randomNumber = () => ~~(Math.random() * 5000000)
-  const numbers: number[] = Array(1000000).fill(undefined).map(randomNumber)
+  const randomNumber = () => ~~(Math.random() * 5_000_000)
+  const numbers: number[] = Array(5_000_000).fill(undefined).map(randomNumber)
   return numbers.sort().slice(0, 5)
 }
->>>>>>> e200c66e
 
 defineDemo(
   {
@@ -28,26 +19,23 @@
   },
   defineComponent({
     setup() {
-<<<<<<< HEAD
-      const { workerFn, workerStatus, workerTerminate } = useWebWorkerFn(sortNumbers)
-      const { timestamp } = useTimestamp()
-      const computedTime = computed(() => dayjs(timestamp.value).format('YYYY-MM-DD HH:mm:ss SSS'))
+      const { workerFn, workerStatus, workerTerminate } = useWebWorkerFn(heavyTask)
+      const { timestamp: time } = useTimestamp()
+      const computedTime = computed(() => dayjs(time.value).format('YYYY-MM-DD HH:mm:ss SSS'))
       const running = computed(() => workerStatus.value === 'RUNNING')
-=======
-      const { workerFn, workerStatus, workerTerminate } = useWebWorkerFn(heavyTask)
-      const time = useNow()
-      const computedTime = computed(() => dayjs(time.value).format('YYYY-MM-DD HH:mm:ss SSS'))
-      const running = computed(() => workerStatus.value === WorkerStatus.Runing)
->>>>>>> e200c66e
 
       const data = ref()
       const runner = ref()
 
-      const baseSort = () => {
+      const baseSort = async() => {
+        data.value = null
+        await nextTick()
         data.value = heavyTask()
         runner.value = 'Main'
       }
       const workerSort = async() => {
+        data.value = null
+        await nextTick()
         data.value = await workerFn()
         runner.value = 'Worker'
       }
@@ -65,12 +53,8 @@
 
     template: html`
       <div>
-<<<<<<< HEAD
-        <p>Current Time: {{computedTime}}</p>
-        <note>This is a demo showing sort for large array (5 milion numbers) with or w/o WebWorker.<br>Open console to see the sorted result. Clock stops when UI blocking happends.</note>
-=======
         <p>Current Time: <strong></strong>{{computedTime}}</strong></p>
->>>>>>> e200c66e
+        <note>This is a demo showing sort for large array (5 milion numbers) with or w/o WebWorker.<br>Clock stops when UI blocking happends.</note>
         <button @click="baseSort">
           Sort in Main Thread
         </button>
@@ -80,10 +64,9 @@
         <button v-else @click="workerTerminate" class="orange">
           Terminate Worker
         </button>
-        <note v-if="!data">Press buttons above to run heavy task. Clock stops when UI blocking happens.</note>
-        <p v-else>
-            Thread: <strong>{{runner}}</strong><br>
-            Result: <strong>{{JSON.stringify(data)}}</strong>
+        <p v-if='data'>
+          Thread: <strong>{{runner}}</strong><br>
+          Result: <strong>{{JSON.stringify(data)}}</strong>
         </p>
       </div>
     `,
