import fs from 'fs-extra'
<<<<<<< HEAD
import { metadata } from '../packages/metadata/metadata'
import { updateFunctionREADME, updateFunctionsMD, updateImport, updateIndexREADME, updatePackageJSON, updatePackageREADME } from './utils'

async function run() {
  await updateImport(metadata)
  await updatePackageREADME(metadata)
  await updateIndexREADME(metadata)
  await updateFunctionsMD(metadata)
  await updateFunctionREADME(metadata)
  await updatePackageJSON(metadata)
=======
import { readIndexes, updateCountBadge, updateFunctionREADME, updateFunctionsMD, updateImport, updateIndexREADME, updatePackageJSON, updatePackageREADME } from './utils'

async function run() {
  const indexes = await readIndexes()

  fs.writeJSON('indexes.json', indexes, { spaces: 2 })
  await Promise.all([
    updateImport(indexes),
    updatePackageREADME(indexes),
    updateIndexREADME(indexes),
    updateFunctionsMD(indexes),
    updateFunctionREADME(indexes),
    updatePackageJSON(indexes),
    updateCountBadge(indexes),
  ])
>>>>>>> da303a23

  await fs.copy('./CONTRIBUTING.md', './packages/contributing.md')
}

run()<|MERGE_RESOLUTION|>--- conflicted
+++ resolved
@@ -1,34 +1,23 @@
 import fs from 'fs-extra'
-<<<<<<< HEAD
 import { metadata } from '../packages/metadata/metadata'
 import { updateFunctionREADME, updateFunctionsMD, updateImport, updateIndexREADME, updatePackageJSON, updatePackageREADME } from './utils'
 
 async function run() {
-  await updateImport(metadata)
-  await updatePackageREADME(metadata)
-  await updateIndexREADME(metadata)
-  await updateFunctionsMD(metadata)
-  await updateFunctionREADME(metadata)
-  await updatePackageJSON(metadata)
-=======
-import { readIndexes, updateCountBadge, updateFunctionREADME, updateFunctionsMD, updateImport, updateIndexREADME, updatePackageJSON, updatePackageREADME } from './utils'
-
-async function run() {
-  const indexes = await readIndexes()
-
-  fs.writeJSON('indexes.json', indexes, { spaces: 2 })
   await Promise.all([
-    updateImport(indexes),
-    updatePackageREADME(indexes),
-    updateIndexREADME(indexes),
-    updateFunctionsMD(indexes),
-    updateFunctionREADME(indexes),
-    updatePackageJSON(indexes),
-    updateCountBadge(indexes),
+    updateImport(metadata),
+    updatePackageREADME(metadata),
+    updateIndexREADME(metadata),
+    updateFunctionsMD(metadata),
+    updateFunctionREADME(metadata),
+    updatePackageJSON(metadata),
+    updateCountBadge(metadata),
   ])
->>>>>>> da303a23
 
   await fs.copy('./CONTRIBUTING.md', './packages/contributing.md')
 }
 
-run()+run()
+
+function updateCountBadge(metadata: any): any {
+  throw new Error('Function not implemented.')
+}